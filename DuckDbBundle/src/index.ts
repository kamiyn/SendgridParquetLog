import type { App } from 'vue';
import { createApp, reactive } from 'vue';
import { formatISO9075 } from 'date-fns';
import * as duckdb from '@duckdb/duckdb-wasm';
import ResultApp from './ResultApp.vue';
import HistogramApp from './HistogramApp.vue';
import type {
  DuckDbBundleConfig,
  DuckDbInstance,
  DuckDbQueryPayload,
  ResultAppHandle,
  ResultState,
  SearchCondition,
<<<<<<< HEAD
=======
  HistogramState,
  HistogramAppHandle,
  HistogramBar
>>>>>>> 56b196ca
} from './resultTypes';

const duckDbState: {
  duckDbPromise: Promise<DuckDbInstance> | null
  httpFsInitialized: boolean
} = {
  duckDbPromise: null,
  httpFsInitialized: false,
};

const resultAppRegistry = new WeakMap<Element, { app: App<Element>, handle: ResultAppHandle }>();

async function loadDuckDb(config: DuckDbBundleConfig): Promise<DuckDbInstance> {
  if (!duckDbState.duckDbPromise) {
    duckDbState.duckDbPromise = (async () => {
      if (!config) {
        throw new Error('DuckDB configuration is required.');
      }

      const moduleLoaderPath = `${config.bundleBasePath}/${config.moduleLoader}`;
      const loader = (await import(/* @vite-ignore */ moduleLoaderPath)) as typeof duckdb;
      const workerPath = `${config.bundleBasePath}/${config.mainWorker}`;
      const worker = new Worker(workerPath, { type: 'module' });
      const logger = new loader.ConsoleLogger();
      const db = new loader.AsyncDuckDB(logger, worker);
      const mainModuleUrl = `${config.bundleBasePath}/${config.mainModule}`;
      const pthreadWorkerUrl = config.pthreadWorker
        ? `${config.bundleBasePath}/${config.pthreadWorker}`
        : null;

      await db.instantiate(mainModuleUrl, pthreadWorkerUrl);
      return { loader, db, worker } satisfies DuckDbInstance;
    })();
  }

  return duckDbState.duckDbPromise;
}

function toDisplayValue(column: string, value: unknown): string {
  if (value === null || value === undefined) {
    return '';
  }

  // console.log("toDisplayValue", column, value);
  switch (column) {
    case 'timestamp':
      return formatISO9075(new Date(Number(value) * 1000));
  }

  if (typeof value === 'object') {
    return JSON.stringify(value);
  }

  return String(value);
}

/**
 * 表に表示するカラム番号の配列を返す
 */
function CalcTargetColumn(columns: string[]): number[] {
  const showColumns = [
    'timestamp',
    'email',
    'event',
    'category',
    // "reason",
    // "status",
    'response',
    'sg_template_id',
    'marketing_campaign_name',
  ];

  const targetColumn: number[] = [];
  for (const column of showColumns) {
    const idx = columns.indexOf(column);
    if (idx >= 0) {
      targetColumn.push(idx);
    }
  }

  return targetColumn;
}

export function createResultApp(
  element: Element | null | undefined,
  config: DuckDbBundleConfig,
): ResultAppHandle {
  if (!config || typeof config.bundleBasePath !== 'string') {
    throw new Error('DuckDB configuration is required.');
  }
  if (!element) {
    throw new Error('A host element is required to mount the result application.');
  }
  const existing = resultAppRegistry.get(element);
  if (existing) {
    return existing.handle;
  }
  element.innerHTML = '';

  const resolvedConfig: DuckDbBundleConfig = {
    bundleBasePath: config.bundleBasePath,
    mainModule: config.mainModule,
    mainWorker: config.mainWorker,
    moduleLoader: config.moduleLoader,
    pthreadWorker: config.pthreadWorker ?? null,
  };

  const state = reactive<ResultState>({
    columns: [],
    rows: [],
    targetColumn: [],
    error: '',
    sql: '',
    isLoading: false,
    currentRegisteringUrl: undefined,
    executeCustomSql: undefined,
  });

  const handle: ResultAppHandle = {
    async runQuery(searchCondition: SearchCondition) {
      if (!searchCondition?.parquetUrls?.length) {
        state.error = 'Select a parquet file to query.';
        state.columns = [];
        state.rows = [];
        state.isLoading = false;
        return;
      }

      state.error = '';
      state.sql = '';
      state.columns = [];
      state.rows = [];
      state.isLoading = true;

      try {
        const result = await executeQuery(
          resolvedConfig,
          searchCondition,
          (url) => { state.currentRegisteringUrl = url; },
        );
        state.columns = result.columns;
        state.rows = result.rows;
        state.targetColumn = CalcTargetColumn(result.columns);
        state.sql = result.sql;
      }
      catch (error) {
        state.error = error instanceof Error ? error.message : String(error ?? '');
      }
      finally {
        state.currentRegisteringUrl = undefined;
        state.isLoading = false;
      }
    },
    reset() {
      state.error = '';
      state.columns = [];
      state.rows = [];
      state.isLoading = false;
    },
    unmount() {
      app.unmount();
      element.innerHTML = '';
      resultAppRegistry.delete(element);
    },
  };

  // executeCustomSql の実装を state に追加
  state.executeCustomSql = async (sql: string) => {
    if (!sql || !sql.trim()) {
      state.error = 'SQL query is empty.';
      return;
    }

    state.error = '';
    state.isLoading = true;

    try {
      const result = await executeCustomSqlQuery(resolvedConfig, sql);
      state.columns = result.columns;
      state.rows = result.rows;
      state.targetColumn = CalcTargetColumn(result.columns);
      state.sql = sql;
    }
    catch (error) {
      state.error = error instanceof Error ? error.message : String(error ?? '');
    }
    finally {
      state.isLoading = false;
    }
  };

  // element に Vue3 app としてマウントする
  const app = createApp(ResultApp, { state });
  app.mount(element);
  resultAppRegistry.set(element, { app, handle });
  return handle;
}

/**
 * WHERE句を組み立てる
 */
function whereClause(searchCondition: SearchCondition): string {
  const conditions = [];
  if (searchCondition.email) {
    // Escape single quotes to prevent SQL injection
    const emailEscaped = searchCondition.email.replace('\'', '\'\'');
    conditions.push(`email ILIKE '${emailEscaped}'`);
  }
  if (searchCondition.eventType) {
    // Escape single quotes to prevent SQL injection
    const eventEscaped = searchCondition.eventType.replace('\'', '\'\'');
    conditions.push(`event = '${eventEscaped}'`);
  }
  if (searchCondition.sgTemplateId) {
    // Escape single quotes to prevent SQL injection
    const sgTemplateIdEscaped = searchCondition.sgTemplateId.replace('\'', '\'\'');
    conditions.push(`sg_template_id = '${sgTemplateIdEscaped}'`);
  }

  if (conditions.length == 0) {
    return '';
  }
  return 'WHERE ' + conditions.join(' AND ');
}

type DuckDBException = {
  message: string
};

async function executeQuery(
  config: DuckDbBundleConfig,
  searchCondition: SearchCondition,
  displayRegisterFileURL?: (url: string | undefined) => void,
): Promise<DuckDbQueryPayload> {
  const { db } = await loadDuckDb(config);
  const connection = await db.connect();
  try {
    const virtualFileNames = [];
    for (const parquetUrl of searchCondition.parquetUrls) {
      const virtualName = parquetUrl.split('/').pop(); // スラッシュで区切った末尾のファイル名を仮想ファイル名として使用
      if (!virtualName) {
        continue;
      }
      virtualFileNames.push(virtualName);
      try {
        displayRegisterFileURL?.(parquetUrl);
        await db.registerFileURL(
          virtualName, // 仮想ファイル名
          parquetUrl, // 対応するURL
          duckdb.DuckDBDataProtocol.HTTP, // プロトコル
          false, // ファイル全体をキャッシュするかどうか
        );
      }
      catch (ex) {
        if (((<DuckDBException>ex).message?.startsWith('File already registered:'))) {
          // 同一名称の登録によるエラーは抑制する
        }
        else {
          console.error(ex);
        }
      }
    }

    // 有効なファイルがない場合は空の結果を返す
    if (virtualFileNames.length === 0) {
      return {
        columns: [],
        rows: [],
        sql: '-- No valid parquet files to query',
      };
    }

    // read_parquet で複数ファイルを一括読み込み
    const sanitizedFileNames = virtualFileNames.map(
      name => `'${name.replace(/'/g, '\'\'')}'`,
    );
    const fileList = sanitizedFileNames.join(',');
    const fullQuery = `
SELECT *
FROM read_parquet([${fileList}])
${whereClause(searchCondition)}
ORDER BY timestamp
LIMIT 1000;
    `;

    const result = await connection.query(fullQuery);
    const columns = Array.isArray(result?.schema?.fields)
      ? result.schema.fields.map(field => field.name ?? '').filter(name => Boolean(name))
      : [];
    // columns の順番に合わせて row を作る
    const rowValues = result.toArray().map(row => columns.map(column => toDisplayValue(column, row[column])));
    return {
      columns,
      rows: rowValues,
      sql: fullQuery,
    } satisfies DuckDbQueryPayload;
  }
  finally {
    await connection.close();
  }
}

/**
 * カスタム SQL を実行する（ファイル登録は行わない）
 */
async function executeCustomSqlQuery(
  config: DuckDbBundleConfig,
  sql: string,
): Promise<DuckDbQueryPayload> {
  const { db } = await loadDuckDb(config);
  const connection = await db.connect();
  try {
    const result = await connection.query(sql);
    const columns = Array.isArray(result?.schema?.fields)
      ? result.schema.fields.map(field => field.name ?? '').filter(name => Boolean(name))
      : [];
    // columns の順番に合わせて row を作る
    const rowValues = result.toArray().map(row => columns.map(column => toDisplayValue(column, row[column])));
    return {
      columns,
      rows: rowValues,
      sql,
    } satisfies DuckDbQueryPayload;
  }
  finally {
    await connection.close();
  }
}

const histogramAppRegistry = new WeakMap<Element, { app: App<Element>; handle: HistogramAppHandle }>();

export function createHistogramApp(
  element: Element | null | undefined,
  config: DuckDbBundleConfig
): HistogramAppHandle {
  if (!config || typeof config.bundleBasePath !== 'string') {
    throw new Error('DuckDB configuration is required.');
  }
  if (!element) {
    throw new Error('A host element is required to mount the histogram application.');
  }
  const existing = histogramAppRegistry.get(element);
  if (existing) {
    return existing.handle;
  }
  element.innerHTML = '';

  const resolvedConfig: DuckDbBundleConfig = {
    bundleBasePath: config.bundleBasePath,
    mainModule: config.mainModule,
    mainWorker: config.mainWorker,
    moduleLoader: config.moduleLoader,
    pthreadWorker: config.pthreadWorker ?? null
  };

  const state = reactive<HistogramState>({
    bars: [],
    maxCount: 0,
    barWidth: 15,
    mode: 'day',
    error: '',
    isLoading: false,
    searchExecuted: false,
    currentRegisteringUrl: undefined
  });

  const handle: HistogramAppHandle = {
    async runQuery(searchCondition: SearchCondition, mode: 'day' | 'month', targetDate: { year: number; month: number; day?: number }) {
      if (!searchCondition?.parquetUrls?.length) {
        state.error = 'Select a parquet file to query.';
        state.bars = [];
        state.isLoading = false;
        state.searchExecuted = true;
        return;
      }

      state.error = '';
      state.bars = [];
      state.isLoading = true;
      state.searchExecuted = false;
      state.mode = mode;
      state.barWidth = mode === 'day' ? 15 : 1;

      try {
        const result = await executeHistogramQuery(
          resolvedConfig,
          searchCondition,
          (url) => { state.currentRegisteringUrl = url; }
        );

        // Build histogram bars
        const bars = buildHistogramBars(result, mode, targetDate);
        state.bars = bars;
        state.maxCount = bars.length > 0 ? Math.max(...bars.map(b => b.count)) : 0;
        state.searchExecuted = true;
      } catch (error) {
        state.error = error instanceof Error ? error.message : String(error ?? '');
        state.searchExecuted = true;
      } finally {
        state.currentRegisteringUrl = undefined;
        state.isLoading = false;
      }
    },
    reset() {
      state.error = '';
      state.bars = [];
      state.maxCount = 0;
      state.isLoading = false;
      state.searchExecuted = false;
    },
    unmount() {
      app.unmount();
      element.innerHTML = '';
      histogramAppRegistry.delete(element);
    }
  };

  const app = createApp(HistogramApp, { state });
  app.mount(element);
  histogramAppRegistry.set(element, { app, handle });
  return handle;
}

function buildHistogramBars(
  queryResult: { day: number; hour: number; count: number }[],
  mode: 'day' | 'month',
  targetDate: { year: number; month: number; day?: number }
): HistogramBar[] {
  const bars: HistogramBar[] = [];

  if (mode === 'day') {
    // 1日分: 24時間
    for (let hour = 0; hour < 24; hour++) {
      const result = queryResult.find(r => r.hour === hour);
      bars.push({
        day: targetDate.day ?? 1,
        hour,
        count: result?.count ?? 0
      });
    }
  } else {
    // 1か月分: 日数 × 24時間
    // NOTE: targetDate.month is 1-indexed (1–12) from C#; JavaScript Date expects 0-indexed months (0–11).
    // Passing day = 0 returns the last day of the previous month, which gives the number of days in targetDate.month.
    const daysInMonth = new Date(targetDate.year, targetDate.month, 0).getDate();
    for (let day = 1; day <= daysInMonth; day++) {
      for (let hour = 0; hour < 24; hour++) {
        const result = queryResult.find(r => r.day === day && r.hour === hour);
        bars.push({
          day,
          hour,
          count: result?.count ?? 0
        });
      }
    }
  }

  return bars;
}

async function executeHistogramQuery(
  config: DuckDbBundleConfig,
  searchCondition: SearchCondition,
  displayRegisterFileURL?: (url: string | undefined) => void
): Promise<{ day: number; hour: number; count: number }[]> {
  const { db } = await loadDuckDb(config);
  const connection = await db.connect();
  try {
    const virtualFileNames = [];
    for (const parquetUrl of searchCondition.parquetUrls) {
      const virtualName = parquetUrl.split('/').pop();
      if (!virtualName) {
        continue;
      }
      virtualFileNames.push(virtualName);
      try {
        displayRegisterFileURL?.(parquetUrl);
        await db.registerFileURL(
          virtualName,
          parquetUrl,
          duckdb.DuckDBDataProtocol.HTTP,
          false
        );
      } catch (ex) {
        if (((<DuckDBException>ex).message?.startsWith("File already registered:"))) {
          // 同一名称の登録によるエラーは抑制する
        } else {
          console.error(ex);
        }
      }
    }

    if (virtualFileNames.length === 0) {
      return [];
    }

    const sanitizedFileNames = virtualFileNames.map(
      name => `'${name.replace(/'/g, "''")}'`
    );
    const fileList = sanitizedFileNames.join(',');

    // timestampはUnix秒なので、日本時間(UTC+9)に変換して日と時間を抽出
    const fullQuery = `
SELECT
  EXTRACT(DAY FROM to_timestamp(timestamp) AT TIME ZONE 'Asia/Tokyo') AS day,
  EXTRACT(HOUR FROM to_timestamp(timestamp) AT TIME ZONE 'Asia/Tokyo') AS hour,
  COUNT(*) AS count
FROM read_parquet([${fileList}])
${whereClause(searchCondition)}
GROUP BY day, hour
ORDER BY day, hour;
    `;

    console.log('Histogram query:', fullQuery);

    const result = await connection.query(fullQuery);
    return result.toArray().map(row => ({
      day: Number(row.day),
      hour: Number(row.hour),
      count: Number(row.count)
    }));
  } finally {
    await connection.close();
  }
}

const {
  AsyncDuckDB,
  AsyncDuckDBConnection,
  ConsoleLogger,
} = duckdb;

export {
  AsyncDuckDB,
  AsyncDuckDBConnection,
  ConsoleLogger,
};<|MERGE_RESOLUTION|>--- conflicted
+++ resolved
@@ -11,12 +11,9 @@
   ResultAppHandle,
   ResultState,
   SearchCondition,
-<<<<<<< HEAD
-=======
   HistogramState,
   HistogramAppHandle,
-  HistogramBar
->>>>>>> 56b196ca
+  HistogramBar,
 } from './resultTypes';
 
 const duckDbState: {
@@ -346,11 +343,11 @@
   }
 }
 
-const histogramAppRegistry = new WeakMap<Element, { app: App<Element>; handle: HistogramAppHandle }>();
+const histogramAppRegistry = new WeakMap<Element, { app: App<Element>, handle: HistogramAppHandle }>();
 
 export function createHistogramApp(
   element: Element | null | undefined,
-  config: DuckDbBundleConfig
+  config: DuckDbBundleConfig,
 ): HistogramAppHandle {
   if (!config || typeof config.bundleBasePath !== 'string') {
     throw new Error('DuckDB configuration is required.');
@@ -369,7 +366,7 @@
     mainModule: config.mainModule,
     mainWorker: config.mainWorker,
     moduleLoader: config.moduleLoader,
-    pthreadWorker: config.pthreadWorker ?? null
+    pthreadWorker: config.pthreadWorker ?? null,
   };
 
   const state = reactive<HistogramState>({
@@ -380,11 +377,11 @@
     error: '',
     isLoading: false,
     searchExecuted: false,
-    currentRegisteringUrl: undefined
+    currentRegisteringUrl: undefined,
   });
 
   const handle: HistogramAppHandle = {
-    async runQuery(searchCondition: SearchCondition, mode: 'day' | 'month', targetDate: { year: number; month: number; day?: number }) {
+    async runQuery(searchCondition: SearchCondition, mode: 'day' | 'month', targetDate: { year: number, month: number, day?: number }) {
       if (!searchCondition?.parquetUrls?.length) {
         state.error = 'Select a parquet file to query.';
         state.bars = [];
@@ -404,7 +401,7 @@
         const result = await executeHistogramQuery(
           resolvedConfig,
           searchCondition,
-          (url) => { state.currentRegisteringUrl = url; }
+          (url) => { state.currentRegisteringUrl = url; },
         );
 
         // Build histogram bars
@@ -412,10 +409,12 @@
         state.bars = bars;
         state.maxCount = bars.length > 0 ? Math.max(...bars.map(b => b.count)) : 0;
         state.searchExecuted = true;
-      } catch (error) {
+      }
+      catch (error) {
         state.error = error instanceof Error ? error.message : String(error ?? '');
         state.searchExecuted = true;
-      } finally {
+      }
+      finally {
         state.currentRegisteringUrl = undefined;
         state.isLoading = false;
       }
@@ -431,7 +430,7 @@
       app.unmount();
       element.innerHTML = '';
       histogramAppRegistry.delete(element);
-    }
+    },
   };
 
   const app = createApp(HistogramApp, { state });
@@ -441,9 +440,9 @@
 }
 
 function buildHistogramBars(
-  queryResult: { day: number; hour: number; count: number }[],
+  queryResult: { day: number, hour: number, count: number }[],
   mode: 'day' | 'month',
-  targetDate: { year: number; month: number; day?: number }
+  targetDate: { year: number, month: number, day?: number },
 ): HistogramBar[] {
   const bars: HistogramBar[] = [];
 
@@ -454,10 +453,11 @@
       bars.push({
         day: targetDate.day ?? 1,
         hour,
-        count: result?.count ?? 0
+        count: result?.count ?? 0,
       });
     }
-  } else {
+  }
+  else {
     // 1か月分: 日数 × 24時間
     // NOTE: targetDate.month is 1-indexed (1–12) from C#; JavaScript Date expects 0-indexed months (0–11).
     // Passing day = 0 returns the last day of the previous month, which gives the number of days in targetDate.month.
@@ -468,7 +468,7 @@
         bars.push({
           day,
           hour,
-          count: result?.count ?? 0
+          count: result?.count ?? 0,
         });
       }
     }
@@ -480,8 +480,8 @@
 async function executeHistogramQuery(
   config: DuckDbBundleConfig,
   searchCondition: SearchCondition,
-  displayRegisterFileURL?: (url: string | undefined) => void
-): Promise<{ day: number; hour: number; count: number }[]> {
+  displayRegisterFileURL?: (url: string | undefined) => void,
+): Promise<{ day: number, hour: number, count: number }[]> {
   const { db } = await loadDuckDb(config);
   const connection = await db.connect();
   try {
@@ -498,12 +498,14 @@
           virtualName,
           parquetUrl,
           duckdb.DuckDBDataProtocol.HTTP,
-          false
+          false,
         );
-      } catch (ex) {
-        if (((<DuckDBException>ex).message?.startsWith("File already registered:"))) {
+      }
+      catch (ex) {
+        if (((<DuckDBException>ex).message?.startsWith('File already registered:'))) {
           // 同一名称の登録によるエラーは抑制する
-        } else {
+        }
+        else {
           console.error(ex);
         }
       }
@@ -514,7 +516,7 @@
     }
 
     const sanitizedFileNames = virtualFileNames.map(
-      name => `'${name.replace(/'/g, "''")}'`
+      name => `'${name.replace(/'/g, '\'\'')}'`,
     );
     const fileList = sanitizedFileNames.join(',');
 
@@ -530,15 +532,16 @@
 ORDER BY day, hour;
     `;
 
-    console.log('Histogram query:', fullQuery);
+    // console.log('Histogram query:', fullQuery);
 
     const result = await connection.query(fullQuery);
     return result.toArray().map(row => ({
       day: Number(row.day),
       hour: Number(row.hour),
-      count: Number(row.count)
+      count: Number(row.count),
     }));
-  } finally {
+  }
+  finally {
     await connection.close();
   }
 }
